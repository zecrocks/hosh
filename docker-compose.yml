--- conflicted
+++ resolved
@@ -83,7 +83,6 @@
     depends_on:
       redis:
         condition: service_healthy
-<<<<<<< HEAD
       btc-backend:
         condition: service_healthy
 
@@ -115,30 +114,6 @@
     image: hosh/checker-btc
     deploy:
       replicas: 3
-    environment:
-      BTC_WORKER: http://btc-backend:5000
-      REDIS_HOST: redis
-      REDIS_PORT: 6379
-      NATS_URL: "nats://nats:4222"
-      NATS_SUBJECT: "hosh.check.btc"
-    depends_on:
-      btc-backend:
-        condition: service_healthy
-      redis:
-        condition: service_healthy
-      nats:
-        condition: service_healthy
-    volumes:
-      - ./checkers/btc:/app
-=======
->>>>>>> ae3bd018
-
-  publisher:
-    build: 
-      context: ./publisher
-      dockerfile: Dockerfile
-    image: hosh/publisher-rust
-    container_name: publisher
     environment:
       - RUST_LOG=info
       - CHECK_INTERVAL=${CHECK_INTERVAL:-300}
