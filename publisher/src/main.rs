--- conflicted
+++ resolved
@@ -1,5 +1,4 @@
 use anyhow::{Context, Result};
-<<<<<<< HEAD
 use chrono::{DateTime, Utc};
 use redis::AsyncCommands;
 use serde::{Deserialize, de::Error as SerdeError, Deserializer, Serialize};
@@ -69,7 +68,7 @@
 const DEFAULT_REFRESH_INTERVAL: u64 = 300;
 const DEFAULT_NATS_PREFIX: &str = "hosh.";
 const DEFAULT_REDIS_PORT: u16 = 6379;
-const PREFIXES: &[&str] = &["btc:", "zec:"];
+const PREFIXES: &[&str] = &["btc:", "zec:", "http:"];
 
 #[derive(Debug, Deserialize, Serialize)]
 struct ServerData {
@@ -165,6 +164,8 @@
         "btc"
     } else if key.starts_with("zec:") {
         "zec"
+    } else if key.starts_with("http:") {
+        "http"
     } else {
         unreachable!("Unhandled prefix in key: {key}")
     }
@@ -174,6 +175,7 @@
     match network {
         "btc" => 50002,
         "zec" => 9067,
+        "http" => 80,
         _ => unreachable!("Unknown network: {network}"),
     }
 }
@@ -188,23 +190,6 @@
     loop {
         interval.tick().await;
         
-        // Publish single HTTP check request
-        let subject = format!("{}check.http", config.nats_prefix);
-        let message = serde_json::json!({
-            "type": "http",
-            "host": "trigger",  // Dummy value since the checker knows what to do
-            "port": 0,
-            "user_submitted": false,
-            "check_id": None::<String>
-        });
-
-        if let Err(e) = nats.publish(subject.clone(), message.to_string().into()).await {
-            tracing::error!("Failed to publish HTTP check trigger: {}", e);
-        } else {
-            tracing::info!("Published HTTP check trigger");
-        }
-
-        // Then handle the regular BTC/ZEC checks from Redis
         for prefix in PREFIXES {
             let keys: Vec<String> = match redis.keys(format!("{prefix}*")).await {
                 Ok(keys) => keys,
@@ -270,6 +255,13 @@
                         "user_submitted": data.user_submitted,
                         "check_id": data.check_id
                     }),
+                    "http" => serde_json::json!({
+                        "type": network,
+                        "host": host,
+                        "port": port,
+                        "user_submitted": data.user_submitted,
+                        "check_id": data.check_id
+                    }),
                     _ => continue,
                 };
 
@@ -283,9 +275,6 @@
         }
     }
 }
-=======
-use publisher::{Config, Publisher};
->>>>>>> ae3bd018
 
 #[tokio::main]
 async fn main() -> Result<()> {
