--- conflicted
+++ resolved
@@ -9,9 +9,7 @@
 use chrono::{DateTime, Utc, FixedOffset};
 use uuid::Uuid;
 use rand::Rng;
-<<<<<<< HEAD
 use std::collections::HashSet;
-=======
 use tracing::{info, warn, error, Level};
 use tracing_subscriber::FmtSubscriber;
 
@@ -30,7 +28,7 @@
         }
     }
 }
->>>>>>> ae3bd018
+
 
 fn upper(s: &str) -> askama::Result<String> {
     Ok(s.to_uppercase())
@@ -220,6 +218,7 @@
         match s {
             "btc" => Some(SafeNetwork("btc")),
             "zec" => Some(SafeNetwork("zec")),
+            "http" => Some(SafeNetwork("http")),
             _ => None
         }
     }
@@ -514,7 +513,8 @@
             let (port, protocol) = match network.0 {
                 "btc" => (server.port.unwrap_or(50002), "ssl"),
                 "zec" => (server.port.unwrap_or(9067), "grpc"),
-                _ => unreachable!(), // SafeNetwork::from_str ensures this
+                "http" => (server.port.unwrap_or(80), "http"),  // Add HTTP case
+                _ => unreachable!(),
             };
             
             ApiServerInfo {
@@ -669,10 +669,11 @@
         actix_web::error::ErrorInternalServerError("Failed to connect to NATS")
     })?;
 
-    // Use different subjects for BTC vs ZEC
+    // Use different subjects for BTC vs ZEC vs HTTP
     let subject = match network.0 {
-        "btc" => format!("hosh.check.btc.user"),  // BTC still uses separate user queue
-        "zec" => format!("hosh.check.zec"),       // ZEC uses single queue for all checks
+        "btc" => format!("hosh.check.btc.user"), // BTC still uses separate user queue
+        "zec" => format!("hosh.check.zec"), // ZEC uses single queue for all checks
+        "http" => format!("hosh.check.http"),  // HTTP case handles all explorers
         _ => unreachable!("Invalid network"),
     };
     info!("📤 Publishing to NATS subject: {}", subject);
