use std::env;
use std::collections::HashMap;
use actix_web::{get, post, web::{self, Redirect}, App, HttpResponse, HttpServer, Result};
use actix_files as fs;
use askama::Template;
use serde::{Deserialize, Serialize};
use serde_json::Value;
use chrono::{DateTime, Utc, FixedOffset};
use uuid::Uuid;
<<<<<<< HEAD
use std::time::{SystemTime, UNIX_EPOCH};
=======
use rand::Rng;
>>>>>>> 98edee79
use tracing::{info, warn, error, Level};
use tracing_subscriber::FmtSubscriber;
use reqwest;
use async_nats;

mod filters {
    use askama::Result;
    use serde_json::Value;

<<<<<<< HEAD
=======
    #[allow(dead_code)]
>>>>>>> 98edee79
    pub fn format_value(v: &Value) -> Result<String> {
        match v {
            Value::String(s) => Ok(s.to_string()),
            Value::Number(n) => Ok(n.to_string()),
            Value::Bool(b) => Ok(b.to_string()),
            Value::Null => Ok("null".to_string()),
            _ => Ok(v.to_string())
        }
    }
}

#[derive(Template)]
#[template(path = "index.html")]
struct IndexTemplate<'a> {
    servers: Vec<ServerInfo>,
    percentile_height: u64,
    current_network: &'static str,
    online_count: usize,
    total_count: usize,
    check_error: Option<&'a str>,
    math_problem: (u8, u8, u8),
}

#[derive(Debug, Serialize, Deserialize, Clone, Default)]
struct ServerInfo {
    #[serde(default)]
    host: String,

    #[serde(default, deserialize_with = "deserialize_port")]
    port: Option<u16>,

    #[serde(default)]
    height: u64,

    #[serde(default)]
    status: String,

    #[serde(default, deserialize_with = "deserialize_error_field")]
    error: Option<String>,

    #[serde(default)]
    last_updated: Option<String>,

    #[serde(default)]
    ping: Option<f64>,

    #[serde(default)]
    server_version: Option<String>,

    #[serde(default)]
    user_submitted: bool,

    #[serde(flatten)]
    extra: HashMap<String, serde_json::Value>,
}

fn deserialize_port<'de, D>(deserializer: D) -> Result<Option<u16>, D::Error>
where
    D: serde::Deserializer<'de>,
{
    // Always deserialize as Value first to handle any JSON type
    let value = serde_json::Value::deserialize(deserializer)?;
    
    // Convert the value to a string
    let port_str = match value {
        serde_json::Value::String(s) => s,
        serde_json::Value::Number(n) => n.to_string(),
        _ => return Ok(None),
    };
    
    // Try to parse the string as a number
    port_str.parse::<u16>()
        .map(Some)
        .or_else(|_| Ok(None))
}

fn deserialize_error_field<'de, D>(deserializer: D) -> Result<Option<String>, D::Error>
where
    D: serde::Deserializer<'de>,
{
    let value = serde_json::Value::deserialize(deserializer)?;
    
    match value {
        serde_json::Value::String(s) if !s.is_empty() => {
            // Extract just the main error message
            let cleaned = if s.contains("Status {") {
                // First try to find the message field directly
                if let Some(msg_start) = s.find("message: \"") {
                    let msg_part = &s[msg_start + 9..]; // Skip "message: \""
                    if let Some(msg_end) = msg_part.find('\"') {
                        let message = &msg_part[..msg_end];
                        
                        if message == "client error (Connect)" {
                            // Look for the final error message
                            if let Some(final_error) = s.rfind("error: \"") {
                                let error_part = &s[final_error + 8..]; // Skip "error: \""
                                if let Some(error_end) = error_part.find('\"') {
                                    let error_msg = &error_part[..error_end];
                                    
                                    // Clean up common error messages
                                    if error_msg.contains("tls handshake eof") {
                                        "TLS handshake failed".to_string()
                                    } else if error_msg.contains("Connection refused") {
                                        "Connection refused".to_string()
                                    } else {
                                        error_msg.to_string()
                                    }
                                } else {
                                    message.to_string()
                                }
                            } else {
                                message.to_string()
                            }
                        } else {
                            message.to_string()
                        }
                    } else {
                        warn!("No closing quote found in message part");
                        "Unknown error".to_string()
                    }
                } else {
                    warn!("Could not find message field in: {}", s);
                    "Unknown error".to_string()
                }
            } else {
                s
            };
            Ok(Some(cleaned))
        },
        
        serde_json::Value::Bool(false) | serde_json::Value::Null => Ok(None),
        serde_json::Value::Bool(true) => Ok(Some("Unknown error".to_string())),
        _ => Ok(Some(value.to_string())),
    }
}

impl ServerInfo {
    fn formatted_ping(&self) -> String {
        match self.ping {
            Some(p) => format!("{:.2}ms", p),
            None => "-".to_string(),
        }
    }

    fn formatted_last_updated(&self) -> String {
        if let Some(last_updated) = &self.last_updated {
            // Try parsing with DateTime::parse_from_rfc3339 first
            let parsed_time = DateTime::parse_from_rfc3339(last_updated)
                // If that fails, try parsing as a naive datetime and assume UTC
                .or_else(|_| {
                    DateTime::parse_from_rfc3339(&format!("{}Z", last_updated))
                })
                .or_else(|_| {
                    // Parse as naive datetime and convert to UTC
                    chrono::NaiveDateTime::parse_from_str(last_updated, "%Y-%m-%dT%H:%M:%S%.f")
                        .map(|dt| DateTime::<Utc>::from_naive_utc_and_offset(dt, Utc))
                        .map(|dt| dt.with_timezone(&FixedOffset::east_opt(0).unwrap()))
                });

            if let Ok(time) = parsed_time {
                let now = Utc::now().with_timezone(time.offset());
                let duration = now.signed_duration_since(time);

                let total_seconds = duration.num_seconds();
                if total_seconds < 0 {
                    return "Just now".to_string();
                }

                if total_seconds < 60 {
                    return format!("{}s", total_seconds);
                }

                let minutes = total_seconds / 60;
                if minutes < 60 {
                    let seconds = total_seconds % 60;
                    return format!("{}m {}s", minutes, seconds);
                }

                let hours = minutes / 60;
                if hours < 24 {
                    let mins = minutes % 60;
                    return format!("{}h {}m", hours, mins);
                }

                let days = hours / 24;
                let hrs = hours % 24;
                format!("{}d {}h", days, hrs)
            } else {
                format!("Invalid time: {}", last_updated)  // Include the timestamp for debugging
            }
        } else {
            "Never".to_string()
        }
    }

    fn is_online(&self) -> bool {
        self.status == "success" && self.height > 0
    }

    fn is_height_behind(&self, percentile_height: &u64) -> bool {
        // Consider a server behind if it's more than 3 blocks behind the 90th percentile
        self.height > 0 && self.height + 3 < *percentile_height
    }

    fn host_with_port(&self) -> String {
        if let Some(port) = self.port {
            format!("{}:{}", self.host, port)
        } else {
            self.host.clone()
        }
    }

    fn is_height_ahead(&self, percentile_height: &u64) -> bool {
        // Consider a server suspiciously ahead if it's more than 3 blocks ahead of the 90th percentile
        self.height > 0 && self.height > percentile_height + 3
    }

    fn formatted_version(&self) -> String {
        let lwd_version = self.server_version
            .as_ref()
            .map(String::as_str)
            .unwrap_or("-")
            .to_string();
        
        // Hacky check to see if the server is running Zaino (doesn't start with "v")
        let lwd_display = if !lwd_version.is_empty() && lwd_version != "-" && !lwd_version.starts_with('v') {
            // Only show Zaino indicator for ZEC currency
            if self.extra.get("zcashd_subversion").is_some() {
                format!("{} (Zaino 🚀)", lwd_version)
            } else {
                lwd_version
            }
        } else {
            lwd_version
        };

        // Display both LWD and Zebra versions for ZEC if available
        if let Some(subversion) = self.extra.get("zcashd_subversion") {
            if let Some(subversion_str) = subversion.as_str() {
                // Remove slashes from subversion string
                let cleaned_subversion = subversion_str.replace('/', "");
                return format!("{}\nLWD: {}", cleaned_subversion, lwd_display);
            }
        }
        
        lwd_display
    }
}

#[derive(Debug)]
struct SafeNetwork(&'static str);

impl SafeNetwork {
    fn from_str(s: &str) -> Option<Self> {
        match s {
            "btc" => Some(SafeNetwork("btc")),
            "zec" => Some(SafeNetwork("zec")),
            "http" => Some(SafeNetwork("http")),
            _ => None
        }
    }
}

#[derive(Template)]
#[template(path = "server.html", escape = "none")]
struct ServerTemplate {
    data: HashMap<String, Value>,
    host: String,
    network: String,
    current_network: &'static str,
    percentile_height: u64,
    online_count: usize,
    total_count: usize,
}

#[derive(Serialize)]
struct ApiServerInfo {
    hostname: String,
    port: u16,
    protocol: &'static str,
    ping: Option<f64>,
    online: bool,
}

#[derive(Serialize)]
struct ApiResponse {
    servers: Vec<ApiServerInfo>
}

#[derive(Template)]
#[template(path = "check.html")]
struct CheckTemplate {
    check_id: String,
    server: Option<ServerInfo>,
    network: String,
    checking_url: Option<String>,
    checking_port: Option<u16>,
    server_data: Option<HashMap<String, Value>>,
}

impl CheckTemplate {
    fn network_upper(&self) -> String {
        self.network.to_uppercase()
    }

    fn is_checking(&self) -> bool {
        self.server.is_none()
    }

    fn has_error(&self) -> bool {
        self.server.as_ref()
            .map(|s| s.error.is_some())
            .unwrap_or(false)
    }

    fn error_message(&self) -> Option<&str> {
        self.server.as_ref()
            .and_then(|s| s.error.as_deref())
    }
}

#[derive(Deserialize)]
struct CheckQuery {
    host: Option<String>,
    port: Option<u16>,
}

#[derive(Debug, Deserialize)]
struct ExplorerRow {
    chain: String,
    explorer: String,
    #[serde(deserialize_with = "deserialize_string_or_number")]
    block_height: Option<u64>,
}

#[derive(Template)]
#[template(path = "blockchain_heights.html")]
struct BlockchainHeightsTemplate {
    rows: Vec<ExplorerRow>,
}

impl BlockchainHeightsTemplate {
    fn format_chain_name(&self, chain: &str) -> String {
        chain.replace("-", " ")
    }

    fn get_unique_chains(&self) -> Vec<&str> {
        // First collect chains and their active explorer counts
        let mut chains_with_counts: Vec<(&str, usize)> = self.rows.iter()
            .map(|row| row.chain.as_str())
            .collect::<std::collections::HashSet<_>>()  // Get unique chains
            .into_iter()
            .map(|chain| {
                // Count non-empty heights for this chain
                let active_count = self.rows.iter()
                    .filter(|row| row.chain == chain && row.block_height.is_some())
                    .count();
                (chain, active_count)
            })
            .collect();

        // Sort by number of active explorers (descending), then alphabetically by chain name
        chains_with_counts.sort_by(|a, b| {
            b.1.cmp(&a.1)  // Sort by count descending
                .then(a.0.cmp(&b.0))  // Then alphabetically by chain name
        });

        // Return just the chain names in sorted order
        chains_with_counts.into_iter()
            .map(|(chain, _)| chain)
            .collect()
    }

    fn get_unique_explorers(&self) -> Vec<&str> {
        // First collect explorers and their chain counts
        let mut explorers_with_counts: Vec<(&str, usize)> = self.rows.iter()
            .map(|row| row.explorer.as_str())
            .collect::<std::collections::HashSet<_>>()  // Get unique explorers
            .into_iter()
            .map(|explorer| {
                // Count how many chains this explorer tracks
                let chain_count = self.rows.iter()
                    .filter(|row| row.explorer == explorer && row.block_height.is_some())
                    .map(|row| &row.chain)
                    .collect::<std::collections::HashSet<_>>()
                    .len();
                (explorer, chain_count)
            })
            .collect();

        // Sort by number of chains tracked (descending), then alphabetically by explorer name
        explorers_with_counts.sort_by(|a, b| {
            b.1.cmp(&a.1)  // Sort by count descending
                .then(a.0.cmp(&b.0))  // Then alphabetically by explorer name
        });

        // Return just the explorer names in sorted order
        explorers_with_counts.into_iter()
            .map(|(explorer, _)| explorer)
            .collect()
    }

    fn get_chain_logo(&self, chain: &str) -> String {
        // Use the old Blockchair URL format for chain logos, with ⛓ as fallback
        format!("https://loutre.blockchair.io/w4/assets/images/blockchains/{}/logo_light_48.webp", chain)
    }

    fn get_explorer_logo(&self, explorer: &str) -> String {
        match explorer {
            "blockchair" => "https://blockchair.com/favicon.ico",
            "blockchain" => "https://www.blockchain.com/favicon.ico", 
            "blockstream" => "https://blockstream.info/favicon.ico",
            "zecrocks" => "https://explorer.zec.rocks/favicon.ico",
            "zcashexplorer" => "https://mainnet.zcashexplorer.app/favicon.ico",
            _ => "⛓" // Use chain symbol instead of default favicon
        }.to_string()
    }

    fn get_explorer_url(&self, explorer: &str) -> String {
        match explorer {
            "blockchair" => "https://blockchair.com",
            "blockchain" => "https://www.blockchain.com/explorer",
            "blockstream" => "https://blockstream.info",
            "zecrocks" => "https://explorer.zec.rocks",
            "zcashexplorer" => "https://mainnet.zcashexplorer.app",
            _ => "#" // Default fallback
        }.to_string()
    }

    fn get_chain_height(&self, chain: &str, explorer: &str) -> Option<(u64, Option<String>)> {
        let row = self.rows.iter()
            .find(|r| r.chain == chain && r.explorer == explorer)?;
        
        let height = row.block_height?;
        
        // Calculate difference if there are multiple heights for this chain
        let diff = self.get_height_difference(height, chain);
        
        Some((height, diff))
    }

    fn get_height_difference(&self, height: u64, chain: &str) -> Option<String> {
        let chain_heights: Vec<u64> = self.rows.iter()
            .filter(|row| row.chain == chain)
            .filter_map(|row| row.block_height)
            .collect();
            
        if chain_heights.len() >= 2 {
            let min_height = chain_heights.iter().min()?;
            let diff = height.saturating_sub(*min_height);
            if diff > 0 {
                return Some(format!(" (+{})", diff));
            }
        }
        None
    }
}

#[derive(Clone)]
struct ClickhouseConfig {
    url: String,
    user: String,
    password: String,
    database: String,
}

impl ClickhouseConfig {
    fn from_env() -> Self {
        Self {
            url: format!("http://{}:{}", 
                env::var("CLICKHOUSE_HOST").unwrap_or_else(|_| "chronicler".into()),
                env::var("CLICKHOUSE_PORT").unwrap_or_else(|_| "8123".into())
            ),
            user: env::var("CLICKHOUSE_USER").unwrap_or_else(|_| "hosh".into()),
            password: env::var("CLICKHOUSE_PASSWORD").expect("CLICKHOUSE_PASSWORD environment variable must be set"),
            database: env::var("CLICKHOUSE_DB").unwrap_or_else(|_| "hosh".into()),
        }
    }
}

// Update the Worker struct to include ClickHouse
#[derive(Clone)]
struct Worker {
    #[allow(dead_code)]
    nats: async_nats::Client,
    clickhouse: ClickhouseConfig,
    http_client: reqwest::Client,
}

#[get("/")]
async fn root() -> Result<Redirect> {
    Ok(Redirect::to("/zec"))
}

#[get("/{network}")]
async fn network_status(
    worker: web::Data<Worker>,
    network: web::Path<String>,
) -> Result<HttpResponse> {
    let network = SafeNetwork::from_str(&network)
        .ok_or_else(|| actix_web::error::ErrorBadRequest("Invalid network"))?;

    // Update query to handle empty results and use FORMAT JSONEachRow
    let query = format!(
        r#"
        WITH latest_results AS (
            SELECT 
                r.*,
                ROW_NUMBER() OVER (PARTITION BY r.hostname ORDER BY r.checked_at DESC) as rn
            FROM {}.results r
            WHERE r.checker_module = '{}'
            AND r.checked_at >= now() - INTERVAL 1 HOUR
        )
        SELECT 
            hostname,
            checked_at,
            status,
            ping_ms as ping,
            response_data
        FROM latest_results
        WHERE rn = 1
        FORMAT JSONEachRow
        "#,
        worker.clickhouse.database,
        network.0
    );

    info!("Executing ClickHouse query for network {}", network.0);

    let response = worker.http_client.post(&worker.clickhouse.url)
        .basic_auth(&worker.clickhouse.user, Some(&worker.clickhouse.password))
        .header("Content-Type", "text/plain")
        .body(query.clone())
        .send()
        .await
        .map_err(|e| {
            error!("ClickHouse query error: {}", e);
            actix_web::error::ErrorInternalServerError("Database query failed")
        })?;

    let status = response.status();
    let body = response.text().await.map_err(|e| {
        error!("Failed to read response body: {}", e);
        actix_web::error::ErrorInternalServerError("Failed to read database response")
    })?;

    if !status.is_success() {
        error!("ClickHouse query failed with status {}: {}", status, body);
        return Err(actix_web::error::ErrorInternalServerError("Database query failed"));
    }

    // Handle empty response case
    if body.trim().is_empty() {
        info!("No results found for network {}", network.0);
        let template = IndexTemplate {
            servers: Vec::new(),
            percentile_height: 0,
            current_network: network.0,
            online_count: 0,
            total_count: 0,
            check_error: None,
            math_problem: generate_math_problem(),
        };

        let html = template.render().map_err(|e| {
            error!("Template rendering error: {}", e);
            actix_web::error::ErrorInternalServerError("Template rendering failed")
        })?;

<<<<<<< HEAD
        return Ok(HttpResponse::Ok()
            .content_type("text/html; charset=utf-8")
            .body(html));
    }

    // Parse results line by line (JSONEachRow format)
    let mut servers = Vec::new();
    for line in body.lines() {
        if line.trim().is_empty() {
            continue;
        }

        match serde_json::from_str::<serde_json::Value>(line) {
            Ok(result) => {
                // First parse the response_data string into a Value
                let response_data = result["response_data"].as_str().unwrap_or("{}");
                
                // Now parse that string into ServerInfo
                match serde_json::from_str::<ServerInfo>(response_data) {
                    Ok(server_info) => {
                        servers.push(server_info);
                    }
                    Err(e) => {
                        error!(
                            "Failed to parse server info for host {}: {}", 
                            result["hostname"].as_str().unwrap_or("unknown"),
                            e
                        );
                    }
=======
        match serde_json::from_str::<ServerInfo>(&value) {
            Ok(server_info) => {
                // Skip user-submitted checks
                if server_info.extra.get("user_submitted")
                    .and_then(|v| v.as_bool())
                    .unwrap_or(false) {
                    continue;
>>>>>>> 98edee79
                }
            }
            Err(e) => {
                error!("Failed to parse JSON line: {}, Error: {}", line, e);
            }
        }
    }

    // Calculate percentile height
    let heights: Vec<u64> = servers.iter()
        .filter(|s| s.height > 0)
        .map(|s| s.height)
        .collect();
    let percentile_height = calculate_percentile(&heights, 90);

    let online_count = servers.iter().filter(|s| s.is_online()).count();
    let total_count = servers.len();

    let template = IndexTemplate {
        servers,
        percentile_height,
        current_network: network.0,
        online_count,
        total_count,
        check_error: None,
        math_problem: generate_math_problem(),
    };

    let html = template.render().map_err(|e| {
        error!("Template rendering error: {}", e);
        actix_web::error::ErrorInternalServerError("Template rendering failed")
    })?;

    Ok(HttpResponse::Ok()
        .content_type("text/html; charset=utf-8")
        .body(html))
}

#[get("/{network}/{host}")]
async fn server_detail(
    worker: web::Data<Worker>,
    path: web::Path<(String, String)>,
) -> Result<HttpResponse> {
    let (network, host) = path.into_inner();
    let safe_network = SafeNetwork::from_str(&network)
        .ok_or_else(|| actix_web::error::ErrorBadRequest("Invalid network"))?;
    
    // Query the targets table to get server information
    let query = format!(
        r#"
        WITH latest_results AS (
            SELECT 
                r.*,
                ROW_NUMBER() OVER (PARTITION BY r.hostname ORDER BY r.checked_at DESC) as rn
            FROM {}.results r
            WHERE r.checker_module = '{}'
            AND r.hostname = '{}'
            AND r.checked_at >= now() - INTERVAL 1 HOUR
        )
        SELECT 
            hostname,
            checked_at,
            status,
            ping_ms as ping,
            response_data
        FROM latest_results
        WHERE rn = 1
        FORMAT JSONEachRow
        "#,
        worker.clickhouse.database,
        safe_network.0,
        host
    );

    let response = worker.http_client.post(&worker.clickhouse.url)
        .basic_auth(&worker.clickhouse.user, Some(&worker.clickhouse.password))
        .header("Content-Type", "text/plain")
        .body(query.clone())
        .send()
        .await
        .map_err(|e| {
            error!("ClickHouse query error: {}", e);
            actix_web::error::ErrorInternalServerError("Database query failed")
        })?;

    let status = response.status();
    let body = response.text().await.map_err(|e| {
        error!("Failed to read response body: {}", e);
        actix_web::error::ErrorInternalServerError("Failed to read database response")
    })?;

    if !status.is_success() {
        error!("ClickHouse query failed with status {}: {}", status, body);
        return Err(actix_web::error::ErrorInternalServerError("Database query failed"));
    }

    // Parse the response data
    let mut data: HashMap<String, Value> = HashMap::new();
    if !body.trim().is_empty() {
        if let Ok(result) = serde_json::from_str::<serde_json::Value>(body.lines().next().unwrap()) {
            if let Some(response_data) = result["response_data"].as_str() {
                if let Ok(parsed_data) = serde_json::from_str::<HashMap<String, Value>>(response_data) {
                    data = parsed_data;
                }
            }
        }
    }

    // Get total count and heights for percentile calculation
    let count_query = format!(
        r#"
        WITH latest_results AS (
            SELECT 
                r.*,
                ROW_NUMBER() OVER (PARTITION BY r.hostname ORDER BY r.checked_at DESC) as rn
            FROM {}.results r
            WHERE r.checker_module = '{}'
            AND r.checked_at >= now() - INTERVAL 1 HOUR
        )
        SELECT 
            hostname,
            response_data
        FROM latest_results
        WHERE rn = 1
        FORMAT JSONEachRow
        "#,
        worker.clickhouse.database,
        safe_network.0
    );

    let count_response = worker.http_client.post(&worker.clickhouse.url)
        .basic_auth(&worker.clickhouse.user, Some(&worker.clickhouse.password))
        .header("Content-Type", "text/plain")
        .body(count_query)
        .send()
        .await
        .map_err(|e| {
            error!("ClickHouse query error: {}", e);
            actix_web::error::ErrorInternalServerError("Database query failed")
        })?;

    let count_body = count_response.text().await.map_err(|e| {
        error!("Failed to read response body: {}", e);
        actix_web::error::ErrorInternalServerError("Failed to read database response")
    })?;

    let mut heights = Vec::new();
    let mut total_count = 0;

    for line in count_body.lines() {
        if line.trim().is_empty() {
            continue;
        }

        if let Ok(result) = serde_json::from_str::<serde_json::Value>(line) {
            if let Some(response_data) = result["response_data"].as_str() {
                if let Ok(server_data) = serde_json::from_str::<Value>(response_data) {
                    if let Some(height) = server_data.get("height").and_then(|h| h.as_u64()) {
                        if height > 0 {
                            heights.push(height);
                        }
                    }
                }
            }
        }
        total_count += 1;
    }

    let online_count = heights.len();
    let percentile_height = calculate_percentile(&heights, 90);

    let template = ServerTemplate {
        data,
        host,
        network,
        current_network: safe_network.0,
        percentile_height,
        online_count,
        total_count,
    };
    
    let html = template.render().map_err(|e| {
        error!("Template rendering error: {}", e);
        actix_web::error::ErrorInternalServerError("Template rendering failed")
    })?;
    
    Ok(HttpResponse::Ok()
        .content_type("text/html; charset=utf-8")
        .body(html))
}

#[get("/api/v0/{network}.json")]
async fn network_api(
    worker: web::Data<Worker>,
    network: web::Path<String>,
) -> Result<HttpResponse> {
    let network = SafeNetwork::from_str(&network)
        .ok_or_else(|| actix_web::error::ErrorBadRequest("Invalid network"))?;
    
    // Query the results table to get all servers for the network
    let query = format!(
        r#"
        WITH latest_results AS (
            SELECT 
                r.*,
                ROW_NUMBER() OVER (PARTITION BY r.hostname ORDER BY r.checked_at DESC) as rn
            FROM {}.results r
            WHERE r.checker_module = '{}'
            AND r.checked_at >= now() - INTERVAL 1 HOUR
        )
        SELECT 
            hostname,
            checked_at,
            status,
            ping_ms as ping,
            response_data
        FROM latest_results
        WHERE rn = 1
        FORMAT JSONEachRow
        "#,
        worker.clickhouse.database,
        network.0
    );

    let response = worker.http_client.post(&worker.clickhouse.url)
        .basic_auth(&worker.clickhouse.user, Some(&worker.clickhouse.password))
        .header("Content-Type", "text/plain")
        .body(query.clone())
        .send()
        .await
        .map_err(|e| {
            error!("ClickHouse query error: {}", e);
            actix_web::error::ErrorInternalServerError("Database query failed")
        })?;

    let status = response.status();
    let body = response.text().await.map_err(|e| {
        error!("Failed to read response body: {}", e);
        actix_web::error::ErrorInternalServerError("Failed to read database response")
    })?;

    if !status.is_success() {
        error!("ClickHouse query failed with status {}: {}", status, body);
        return Err(actix_web::error::ErrorInternalServerError("Database query failed"));
    }

    let mut servers = Vec::new();
    for line in body.lines() {
        if line.trim().is_empty() {
            continue;
        }

        if let Ok(result) = serde_json::from_str::<serde_json::Value>(line) {
            if let Some(response_data) = result["response_data"].as_str() {
                if let Ok(server_info) = serde_json::from_str::<ServerInfo>(response_data) {
                    servers.push(server_info);
                }
            }
        }
    }
    
    let api_servers: Vec<ApiServerInfo> = servers.into_iter()
        .map(|server| {
            let (port, protocol) = match network.0 {
                "btc" => (server.port.unwrap_or(50002), "ssl"),
                "zec" => (server.port.unwrap_or(9067), "grpc"),
                "http" => (server.port.unwrap_or(80), "http"),
                _ => unreachable!(),
            };
            
            ApiServerInfo {
                hostname: server.host.clone(),
                port,
                protocol,
                ping: server.ping,
                online: server.is_online(),
            }
        })
        .collect();

    Ok(HttpResponse::Ok()
        .content_type("application/json")
        .json(ApiResponse { servers: api_servers }))
}

fn calculate_percentile(values: &[u64], percentile: u8) -> u64 {
    if values.is_empty() {
        return 0;
    }
    
    let mut sorted = values.to_vec();
    sorted.sort_unstable();
    
    let index = (percentile as f64 / 100.0 * (sorted.len() - 1) as f64).round() as usize;
    sorted[index]
}

#[derive(Deserialize)]
struct CheckServerForm {
    url: String,
    port: Option<u16>,
    verification: String,
    expected_answer: String,
}

#[post("/{network}/check")]
async fn check_server(
    worker: web::Data<Worker>,
    network: web::Path<String>,
    form: web::Form<CheckServerForm>,
) -> Result<HttpResponse> {
    let network_str = network.into_inner();
    let network = SafeNetwork::from_str(&network_str)
        .ok_or_else(|| actix_web::error::ErrorBadRequest("Invalid network"))?;

    // Parse and verify the math answer
    let answer: u8 = form.verification.parse().unwrap_or(0);
    let (num1, num2, _expected) = generate_math_problem();
    
    if answer != form.expected_answer.parse().unwrap_or(0) {
        // Query ClickHouse for server list
        let query = format!(
            r#"
            WITH latest_results AS (
                SELECT 
                    r.*,
                    ROW_NUMBER() OVER (PARTITION BY r.hostname ORDER BY r.checked_at DESC) as rn
                FROM {}.results r
                WHERE r.checker_module = '{}'
                AND r.checked_at >= now() - INTERVAL 1 HOUR
            )
            SELECT 
                hostname,
                checked_at,
                status,
                ping_ms as ping,
                response_data
            FROM latest_results
            WHERE rn = 1
            FORMAT JSONEachRow
            "#,
            worker.clickhouse.database,
            network.0
        );

        let response = worker.http_client.post(&worker.clickhouse.url)
            .basic_auth(&worker.clickhouse.user, Some(&worker.clickhouse.password))
            .header("Content-Type", "text/plain")
            .body(query)
            .send()
            .await
            .map_err(|e| {
                error!("ClickHouse query error: {}", e);
                actix_web::error::ErrorInternalServerError("Database query failed")
            })?;

        let status = response.status();
        let body = response.text().await.map_err(|e| {
            error!("Failed to read response body: {}", e);
            actix_web::error::ErrorInternalServerError("Failed to read database response")
        })?;

        if !status.is_success() {
            error!("ClickHouse query failed with status {}: {}", status, body);
            return Err(actix_web::error::ErrorInternalServerError("Database query failed"));
        }

        let mut servers = Vec::new();
        for line in body.lines() {
            if line.trim().is_empty() {
                continue;
            }

            if let Ok(result) = serde_json::from_str::<serde_json::Value>(line) {
                if let Some(response_data) = result["response_data"].as_str() {
                    if let Ok(server_info) = serde_json::from_str::<ServerInfo>(response_data) {
                        servers.push(server_info);
                    }
                }
            }
        }

        let online_count = servers.iter().filter(|s| s.is_online()).count();
        let total_count = servers.len();
        let percentile_height = calculate_percentile(
            &servers.iter()
                .filter(|s| s.height > 0)
                .map(|s| s.height)
                .collect::<Vec<_>>(), 
            90
        );

        let template = IndexTemplate {
            servers,
            percentile_height,
            current_network: network.0,
            online_count,
            total_count,
            check_error: Some("Incorrect answer, please try again"),
            math_problem: (num1, num2, 0),
        };

        let html = template.render().map_err(|e| {
            error!("Template rendering error: {}", e);
            actix_web::error::ErrorInternalServerError("Template rendering failed")
        })?;

        return Ok(HttpResponse::BadRequest()
            .content_type("text/html; charset=utf-8")
            .body(html));
    }

    // Validate form data
    if form.url.is_empty() {
        return Ok(HttpResponse::BadRequest().body("URL is required"));
    }

    let check_id = Uuid::new_v4().to_string();
    
    // Check if this server is already in our public list
    let query = format!(
        r#"
        WITH latest_results AS (
            SELECT 
                r.*,
                ROW_NUMBER() OVER (PARTITION BY r.hostname ORDER BY r.checked_at DESC) as rn
            FROM {}.results r
            WHERE r.checker_module = '{}'
            AND r.hostname = '{}'
            AND r.checked_at >= now() - INTERVAL 1 HOUR
        )
        SELECT 
            response_data
        FROM latest_results
        WHERE rn = 1
        FORMAT JSONEachRow
        "#,
        worker.clickhouse.database,
        network.0,
        form.url
    );

    let response = worker.http_client.post(&worker.clickhouse.url)
        .basic_auth(&worker.clickhouse.user, Some(&worker.clickhouse.password))
        .header("Content-Type", "text/plain")
        .body(query)
        .send()
        .await
        .map_err(|e| {
            error!("ClickHouse query error: {}", e);
            actix_web::error::ErrorInternalServerError("Database query failed")
        })?;

    let status = response.status();
    let body = response.text().await.map_err(|e| {
        error!("Failed to read response body: {}", e);
        actix_web::error::ErrorInternalServerError("Failed to read database response")
    })?;

    let is_user_submitted = if status.is_success() && !body.trim().is_empty() {
        if let Ok(result) = serde_json::from_str::<serde_json::Value>(body.lines().next().unwrap()) {
            if let Some(response_data) = result["response_data"].as_str() {
                if let Ok(server_data) = serde_json::from_str::<Value>(response_data) {
                    server_data.get("user_submitted")
                        .and_then(|v| v.as_bool())
                        .unwrap_or(true)
                } else {
                    true
                }
            } else {
                true
            }
        } else {
            true
        }
    } else {
        true
    };

    let check_request = serde_json::json!({
        "host": form.url,
        "port": form.port.unwrap_or(50002),
        "user_submitted": is_user_submitted,
        "check_id": check_id
    });

    info!("📤 Submitting check request to NATS - host: {}, port: {}, check_id: {}, user_submitted: {}",
        form.url, form.port.unwrap_or(50002), check_id, is_user_submitted
    );

    // Log the full JSON payload for debugging
    info!("📦 Check request payload: {}", serde_json::to_string(&check_request).unwrap_or_default());

    let nats_url = format!("nats://{}:{}",
        env::var("NATS_HOST").unwrap_or_else(|_| "nats".to_string()),
        env::var("NATS_PORT").unwrap_or_else(|_| "4222".to_string())
    );

    let nats = async_nats::connect(&nats_url).await.map_err(|e| {
        error!("NATS connection error: {}", e);
        actix_web::error::ErrorInternalServerError("Failed to connect to NATS")
    })?;

    // Use different subjects for BTC vs ZEC vs HTTP
    let subject = match network.0 {
        "btc" => format!("hosh.check.btc.user"), // BTC uses separate user queue
        "zec" => format!("hosh.check.zec"),
        "http" => format!("hosh.check.http"),
        _ => unreachable!("Invalid network"),
    };
    info!("📤 Publishing to NATS subject: {}", subject);
    
    nats.publish(subject, serde_json::to_vec(&check_request).unwrap().into()).await
        .map_err(|e| {
            error!("NATS publish error: {}", e);
            actix_web::error::ErrorInternalServerError("Failed to publish check request")
        })?;

    info!("✅ Successfully published check request to NATS");

    // Redirect to network-specific check result page, carrying host & port
    Ok(HttpResponse::SeeOther()
        .insert_header((
            "Location",
            format!(
                "/check/{}/{}?host={}&port={}",
                network.0,
                check_id,
                form.url,
                form.port.unwrap_or(50002)
            ),
        ))
        .finish())
}

#[get("/check/{network}/{check_id}")]
async fn check_result(
    path: web::Path<(String, String)>,
    query: web::Query<CheckQuery>,
    worker: web::Data<Worker>,
) -> Result<HttpResponse> {
    let (network_str, check_id) = path.into_inner();

    // Start with the query-based host/port
    let checking_url = query.host.clone();
    let checking_port = query.port;

    info!("🔍 Looking up check result - network: {}, check_id: {}, host: {:?}, port: {:?}",
        network_str, check_id, checking_url, checking_port);

    // Query ClickHouse for the check result
    let query = format!(
        r#"
        WITH latest_results AS (
            SELECT 
                r.*,
                ROW_NUMBER() OVER (PARTITION BY r.hostname ORDER BY r.checked_at DESC) as rn
            FROM {}.results r
            WHERE r.checker_module = '{}'
            AND r.checked_at >= now() - INTERVAL 1 HOUR
        )
        SELECT 
            hostname,
            checked_at,
            status,
            ping_ms as ping,
            response_data
        FROM latest_results
        WHERE rn = 1
        AND response_data LIKE '%"check_id":"{}"%'
        FORMAT JSONEachRow
        "#,
        worker.clickhouse.database,
        network_str,
        check_id
    );

    info!("🔎 ClickHouse query for result: {}", query.replace("\n", " "));

    let response = worker.http_client.post(&worker.clickhouse.url)
        .basic_auth(&worker.clickhouse.user, Some(&worker.clickhouse.password))
        .header("Content-Type", "text/plain")
        .body(query)
        .send()
        .await
        .map_err(|e| {
            error!("ClickHouse query error: {}", e);
            actix_web::error::ErrorInternalServerError("Database query failed")
        })?;

    let status = response.status();
    let body = response.text().await.map_err(|e| {
        error!("Failed to read response body: {}", e);
        actix_web::error::ErrorInternalServerError("Failed to read database response")
    })?;

    info!("📊 ClickHouse response status: {}, body length: {}, empty?: {}", 
        status, body.len(), body.trim().is_empty());
    
    if !body.trim().is_empty() {
        info!("📄 First line of response: {}", body.lines().next().unwrap_or(""));
    }

    let mut server: Option<ServerInfo> = None;
    let mut server_data: Option<HashMap<String, Value>> = None;

    if status.is_success() && !body.trim().is_empty() {
        if let Ok(result) = serde_json::from_str::<serde_json::Value>(body.lines().next().unwrap()) {
            if let Some(response_data) = result["response_data"].as_str() {
                server = serde_json::from_str(response_data).ok();
                server_data = serde_json::from_str(response_data).ok();
                info!("✅ Found check result for check_id: {}", check_id);
            }
<<<<<<< HEAD
        }
    } else {
        // If no results found with LIKE pattern, try a broader search to debug
        info!("❌ No check results found with check_id LIKE pattern, trying hostname-based lookup");
        
        if let Some(host) = &checking_url {
            let backup_query = format!(
                r#"
                WITH latest_results AS (
                    SELECT 
                        r.*,
                        ROW_NUMBER() OVER (PARTITION BY r.hostname ORDER BY r.checked_at DESC) as rn
                    FROM {}.results r
                    WHERE r.checker_module = '{}'
                    AND r.hostname = '{}'
                    AND r.checked_at >= now() - INTERVAL 5 MINUTE
                )
                SELECT 
                    hostname,
                    checked_at,
                    status,
                    ping_ms as ping,
                    response_data
                FROM latest_results
                WHERE rn = 1
                FORMAT JSONEachRow
                "#,
                worker.clickhouse.database,
                network_str,
                host
            );
            
            info!("🔎 Backup ClickHouse query: {}", backup_query.replace("\n", " "));
            
            match worker.http_client.post(&worker.clickhouse.url)
                .basic_auth(&worker.clickhouse.user, Some(&worker.clickhouse.password))
                .header("Content-Type", "text/plain")
                .body(backup_query)
                .send()
                .await {
                    Ok(backup_response) => {
                        if let Ok(backup_body) = backup_response.text().await {
                            info!("📊 Backup query response length: {}, empty?: {}", 
                                backup_body.len(), backup_body.trim().is_empty());
                            
                            if !backup_body.trim().is_empty() {
                                if let Ok(result) = serde_json::from_str::<serde_json::Value>(backup_body.lines().next().unwrap()) {
                                    if let Some(response_data) = result["response_data"].as_str() {
                                        info!("🔍 Debug: Found response data in backup query: {}", 
                                            if response_data.len() > 100 { &response_data[..100] } else { response_data });
                                        
                                        // Check if the response contains our check_id
                                        if response_data.contains(&check_id) {
                                            info!("✅ Backup query found our check_id! This indicates a LIKE pattern issue.");
                                            server = serde_json::from_str(response_data).ok();
                                            server_data = serde_json::from_str(response_data).ok();
                                        } else {
                                            info!("❌ Response contains data but not our check_id");
                                        }
                                    }
                                }
                            }
                        }
                    },
                    Err(e) => {
                        info!("❌ Backup query failed: {}", e);
                    }
            }
=======
>>>>>>> 98edee79
        }
    }

    let template = CheckTemplate {
        check_id,
        server,
        network: network_str.clone(),
        checking_url,
        checking_port,
        server_data,
    };

    let html = template.render().map_err(|e| {
        error!("Template rendering error: {}", e);
        actix_web::error::ErrorInternalServerError("Template rendering failed")
    })?;

    Ok(HttpResponse::Ok().body(html))
}

// Replace the generate_math_problem function with this simpler version
fn generate_math_problem() -> (u8, u8, u8) {
    let timestamp = SystemTime::now()
        .duration_since(UNIX_EPOCH)
        .unwrap()
        .as_nanos();
    
    // Use the last few digits of the timestamp to generate numbers
    let a = ((timestamp % 9) + 1) as u8;
    let b = (((timestamp / 10) % 9) + 1) as u8;
    (a, b, a + b)
}

#[get("/explorers")]
async fn blockchain_heights(worker: web::Data<Worker>) -> Result<HttpResponse> {
    let query = format!(
        r#"
        WITH latest_heights AS (
            SELECT 
                explorer,
                chain,
                block_height,
                response_time_ms,
                error,
                ROW_NUMBER() OVER (PARTITION BY explorer, chain ORDER BY checked_at DESC) as rn
            FROM {}.block_explorer_heights
            WHERE checked_at >= now() - INTERVAL 1 HOUR
        ),
        chain_stats AS (
            SELECT 
                chain,
                countIf(block_height IS NOT NULL AND block_height != 0) as active_explorers,
                count(*) as total_explorers
            FROM latest_heights
            WHERE rn = 1
            GROUP BY chain
        )
        SELECT 
            h.explorer,
            h.chain,
            h.block_height,
            h.response_time_ms,
            h.error
        FROM latest_heights h
        JOIN chain_stats s ON h.chain = s.chain
        WHERE h.rn = 1
        ORDER BY 
            s.active_explorers DESC,           -- Sort by number of active explorers first
            s.total_explorers DESC,            -- Then by total explorers
            h.chain ASC,                       -- Then alphabetically by chain
            h.explorer ASC                     -- Finally by explorer name
        FORMAT JSONEachRow
        "#,
        worker.clickhouse.database
    );

    let response = worker.http_client.post(&worker.clickhouse.url)
        .basic_auth(&worker.clickhouse.user, Some(&worker.clickhouse.password))
        .header("Content-Type", "text/plain")
        .body(query.clone())
        .send()
        .await
        .map_err(|e| {
            error!("ClickHouse query error: {}", e);
            actix_web::error::ErrorInternalServerError("Database query failed")
        })?;

    let status = response.status();
    let body = response.text().await.map_err(|e| {
        error!("Failed to read response body: {}", e);
        actix_web::error::ErrorInternalServerError("Failed to read database response")
    })?;

    if !status.is_success() {
        error!("ClickHouse query failed with status {}: {}", status, body);
        return Err(actix_web::error::ErrorInternalServerError("Database query failed"));
    }

    if body.trim().is_empty() {
        info!("No block explorer heights found");
        let template = BlockchainHeightsTemplate { rows: Vec::new() };
        let html = template.render().map_err(|e| {
            error!("Template rendering error: {}", e);
            actix_web::error::ErrorInternalServerError("Template rendering failed")
        })?;

        return Ok(HttpResponse::Ok()
            .content_type("text/html; charset=utf-8")
            .body(html));
    }

    // Parse results line by line
    let mut rows = Vec::new();
    for line in body.lines() {
        if line.trim().is_empty() {
            continue;
        }

        match serde_json::from_str::<ExplorerRow>(line) {
            Ok(row) => rows.push(row),
            Err(e) => {
                error!("Failed to parse explorer row: {}", e);
            }
        }
    }

    let template = BlockchainHeightsTemplate { rows };
    let html = template.render().map_err(|e| {
        error!("Template rendering error: {}", e);
        actix_web::error::ErrorInternalServerError("Template rendering failed")
    })?;

    Ok(HttpResponse::Ok()
        .content_type("text/html; charset=utf-8")
        .body(html))
}

// Add this deserialization function near the other deserialize functions
fn deserialize_string_or_number<'de, D>(deserializer: D) -> Result<Option<u64>, D::Error>
where
    D: serde::Deserializer<'de>,
{
    let value = serde_json::Value::deserialize(deserializer)?;
    
    match value {
        // Handle direct numbers
        serde_json::Value::Number(n) => n.as_u64().map(Some).ok_or_else(|| {
            serde::de::Error::custom("Invalid number format")
        }),
        
        // Handle strings that contain numbers
        serde_json::Value::String(s) => {
            if s.is_empty() {
                return Ok(None);
            }
            s.parse().map(Some).map_err(|_| {
                serde::de::Error::custom("Failed to parse string as number")
            })
        },
        
        // Handle null as None
        serde_json::Value::Null => Ok(None),
        
        // Everything else is an error
        _ => Err(serde::de::Error::custom("Expected number or string")),
    }
}

#[actix_web::main]
async fn main() -> std::io::Result<()> {
    // Initialize tracing subscriber
    let _subscriber = FmtSubscriber::builder()
        .with_max_level(Level::DEBUG)
        .with_target(false)
        .with_thread_ids(false)
        .with_thread_names(false)
        .with_file(false)
        .with_line_number(false)
        .with_ansi(true)
        .pretty()
        .init();
    
    let nats_url = format!("nats://{}:{}",
        env::var("NATS_HOST").unwrap_or_else(|_| "nats".to_string()),
        env::var("NATS_PORT").unwrap_or_else(|_| "4222".to_string())
    );

    let http_client = reqwest::Client::builder()
        .pool_idle_timeout(std::time::Duration::from_secs(300))
        .pool_max_idle_per_host(32)
        .tcp_keepalive(std::time::Duration::from_secs(60))
        .build()
        .expect("Failed to create HTTP client");

    let worker = Worker {
        nats: async_nats::connect(&nats_url).await.expect("Failed to connect to NATS"),
        clickhouse: ClickhouseConfig::from_env(),
        http_client,
    };

    info!("🚀 Starting server at http://0.0.0.0:8080");

    HttpServer::new(move || {
        App::new()
            .app_data(web::Data::new(worker.clone()))
            .service(fs::Files::new("/static", "./static"))
            .service(root)
            .service(blockchain_heights)
            .service(network_status)
            .service(server_detail)
            .service(network_api)
            .service(check_server)
            .service(check_result)
    })
    .bind("0.0.0.0:8080")?
    .run()
    .await
}<|MERGE_RESOLUTION|>--- conflicted
+++ resolved
@@ -7,11 +7,7 @@
 use serde_json::Value;
 use chrono::{DateTime, Utc, FixedOffset};
 use uuid::Uuid;
-<<<<<<< HEAD
 use std::time::{SystemTime, UNIX_EPOCH};
-=======
-use rand::Rng;
->>>>>>> 98edee79
 use tracing::{info, warn, error, Level};
 use tracing_subscriber::FmtSubscriber;
 use reqwest;
@@ -21,10 +17,6 @@
     use askama::Result;
     use serde_json::Value;
 
-<<<<<<< HEAD
-=======
-    #[allow(dead_code)]
->>>>>>> 98edee79
     pub fn format_value(v: &Value) -> Result<String> {
         match v {
             Value::String(s) => Ok(s.to_string()),
@@ -594,7 +586,6 @@
             actix_web::error::ErrorInternalServerError("Template rendering failed")
         })?;
 
-<<<<<<< HEAD
         return Ok(HttpResponse::Ok()
             .content_type("text/html; charset=utf-8")
             .body(html));
@@ -624,15 +615,6 @@
                             e
                         );
                     }
-=======
-        match serde_json::from_str::<ServerInfo>(&value) {
-            Ok(server_info) => {
-                // Skip user-submitted checks
-                if server_info.extra.get("user_submitted")
-                    .and_then(|v| v.as_bool())
-                    .unwrap_or(false) {
-                    continue;
->>>>>>> 98edee79
                 }
             }
             Err(e) => {
@@ -1246,7 +1228,6 @@
                 server_data = serde_json::from_str(response_data).ok();
                 info!("✅ Found check result for check_id: {}", check_id);
             }
-<<<<<<< HEAD
         }
     } else {
         // If no results found with LIKE pattern, try a broader search to debug
@@ -1315,8 +1296,6 @@
                         info!("❌ Backup query failed: {}", e);
                     }
             }
-=======
->>>>>>> 98edee79
         }
     }
 
